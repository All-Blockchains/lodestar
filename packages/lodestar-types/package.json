--- conflicted
+++ resolved
@@ -33,13 +33,8 @@
   },
   "types": "lib/index.d.ts",
   "dependencies": {
-<<<<<<< HEAD
-    "@chainsafe/lodestar-params": "^0.8.0",
+    "@chainsafe/lodestar-params": "^0.9.0",
     "@chainsafe/ssz": "^0.6.7"
-=======
-    "@chainsafe/lodestar-params": "^0.9.0",
-    "@chainsafe/ssz": "^0.6.5"
->>>>>>> 7f69a144
   },
   "devDependencies": {
     "@types/chai": "4.2.0",
