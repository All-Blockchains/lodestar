--- conflicted
+++ resolved
@@ -48,11 +48,7 @@
     "@chainsafe/lodestar-utils": "^0.9.0",
     "@chainsafe/lodestar-validator": "^0.9.0",
     "@chainsafe/snappy-stream": "3.0.4",
-<<<<<<< HEAD
     "@chainsafe/ssz": "^0.6.7",
-=======
-    "@chainsafe/ssz": "0.6.5",
->>>>>>> 7f69a144
     "@types/async": "^3.0.1",
     "abort-controller": "^3.0.0",
     "abortable-iterator": "^3.0.0",
