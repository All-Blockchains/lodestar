--- conflicted
+++ resolved
@@ -1,10 +1,6 @@
 import {IBeaconApi} from "../../../api/rpc";
 import {HttpClient} from "../../../util/httpClient";
-<<<<<<< HEAD
-import {bytes32, Fork, SyncingStatus, BeaconBlock, BeaconState, number64} from "@chainsafe/eth2.0-types";
-=======
-import {bytes32, Fork, SyncingStatus, uint64, number64} from "@chainsafe/eth2.0-types";
->>>>>>> 3205d1d0
+import {bytes32, Fork, SyncingStatus, BeaconBlock, BeaconState, number64, uint64} from "@chainsafe/eth2.0-types";
 import {ILogger} from "../../../logger";
 import {ApiNamespace} from "../../../api";
 
@@ -32,7 +28,6 @@
 
   public async getSyncingStatus(): Promise<boolean | SyncingStatus> {
     return this.client.get<boolean | SyncingStatus>("/syncing");
-<<<<<<< HEAD
   }
 
   public async getChainHead(): Promise<BeaconBlock> {
@@ -40,7 +35,5 @@
   }
   public async getBeaconState(): Promise<BeaconState> {
     throw new Error("Method not implemented.");
-=======
->>>>>>> 3205d1d0
   }
 }