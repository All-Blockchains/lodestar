import PeerId from "peer-id";
import AbortController from "abort-controller";
import {source as abortSource} from "abortable-iterator";
import {IRegularSync, IRegularSyncModules, RegularSyncEventEmitter} from "../interface";
import {INetwork} from "../../../network";
import {IBeaconChain} from "../../../chain";
import {defaultOptions, IRegularSyncOptions} from "../options";
import deepmerge from "deepmerge";
import {ILogger} from "@chainsafe/lodestar-utils/lib/logger";
import {IBeaconConfig} from "@chainsafe/lodestar-config";
import {IReputationStore} from "../../IReputation";
import {SignedBeaconBlock, Slot, Root} from "@chainsafe/lodestar-types";
import pushable, {Pushable} from "it-pushable";
import pipe from "it-pipe";
import {fetchBlockChunks, processSyncBlocks, getBestPeer, checkBestPeer} from "../../utils";
import {ISlotRange} from "../../interface";
import {getCurrentSlot} from "@chainsafe/lodestar-beacon-state-transition";
import {GossipEvent} from "../../../network/gossip/constants";
import {toHexString} from "@chainsafe/ssz";
import {sleep} from "../../../util/sleep";
import {EventEmitter} from "events";

export class NaiveRegularSync extends (EventEmitter as {new (): RegularSyncEventEmitter}) implements IRegularSync {
  private readonly config: IBeaconConfig;

  private readonly network: INetwork;

  private readonly chain: IBeaconChain;

  private readonly reps: IReputationStore;

  private readonly logger: ILogger;

  private readonly opts: IRegularSyncOptions;

  private bestPeer: PeerId | undefined;

  private currentTarget: Slot = 0;
  private targetSlotRangeSource: Pushable<ISlotRange>;
  private gossipParentBlockRoot: Root | undefined;
  // only subscribe to gossip when we're up to this
  private controller!: AbortController;

  constructor(options: Partial<IRegularSyncOptions>, modules: IRegularSyncModules) {
    super();
    this.config = modules.config;
    this.network = modules.network;
    this.chain = modules.chain;
    this.reps = modules.reputationStore;
    this.logger = modules.logger;
    this.opts = deepmerge(defaultOptions, options);
    this.targetSlotRangeSource = pushable<ISlotRange>();
  }

  public async start(): Promise<void> {
    this.chain.on("processedBlock", this.onProcessedBlock);
    const headSlot = this.chain.forkChoice.headBlockSlot();
    const state = await this.chain.getHeadState();
    const currentSlot = getCurrentSlot(this.config, state.genesisTime);
    this.logger.info("Started regular syncing", {currentSlot, headSlot});
    if (headSlot >= currentSlot) {
      this.logger.info(`Regular Sync: node is up to date, headSlot=${headSlot}`);
      this.emit("syncCompleted");
      await this.stop();
      return;
    }
    this.currentTarget = headSlot;
    this.logger.verbose(`Regular Sync: Current slot at start: ${currentSlot}`);
    this.targetSlotRangeSource = pushable<ISlotRange>();
    this.controller = new AbortController();
    await this.waitForBestPeer(this.controller.signal);
    const newTarget = this.getNewTarget();
    this.logger.info("Regular Sync: Setting target", {newTargetSlot: newTarget});
    this.network.gossip.subscribeToBlock(this.chain.currentForkDigest, this.onGossipBlock);
    await Promise.all([this.sync(), this.setTarget()]);
  }

  public async stop(): Promise<void> {
    this.targetSlotRangeSource.end();
    if (this.controller) {
      this.controller.abort();
    }
    this.chain.removeListener("processedBlock", this.onProcessedBlock);
    this.network.gossip.unsubscribe(this.chain.currentForkDigest, GossipEvent.BLOCK, this.onGossipBlock);
  }

  public getHighestBlock(): Slot {
    return this.currentTarget;
  }

  private getNewTarget(): Slot {
    const currentSlot = getCurrentSlot(this.config, this.chain.getGenesisTime());
    // due to exclusive endSlot in chunkify, we want `currentSlot + 1`
    return Math.min(this.currentTarget + this.opts.blockPerChunk, currentSlot + 1);
  }

  private setTarget = (newTarget?: Slot, triggerSync = true): void => {
    newTarget = newTarget || this.getNewTarget();
    if (triggerSync && newTarget > this.currentTarget) {
      this.logger.info(`Regular Sync: Requesting blocks from slot ${this.currentTarget + 1} to slot ${newTarget}`);
      this.targetSlotRangeSource.push({start: this.currentTarget + 1, end: newTarget});
    }
    this.currentTarget = newTarget;
  };

  private onProcessedBlock = async (lastProcessedBlock: SignedBeaconBlock): Promise<void> => {
    if (this.currentTarget <= lastProcessedBlock.message.slot) {
      if (await this.checkSyncComplete()) {
        return;
      }
      this.logger.info(
        `Regular Sync: Synced up to slot ${lastProcessedBlock.message.slot} ` +
          `gossipParentBlockRoot=${this.gossipParentBlockRoot && toHexString(this.gossipParentBlockRoot)}`
      );
      this.setTarget();
    }
  };

  private onGossipBlock = async (block: SignedBeaconBlock): Promise<void> => {
    this.gossipParentBlockRoot = block.message.parentRoot;
    this.logger.verbose(
      `Regular Sync: Set gossip parent block to ${toHexString(this.gossipParentBlockRoot)}` +
        `, gossip slot ${block.message.slot}`
    );
    await this.checkSyncComplete();
  };

  private checkSyncComplete = async (): Promise<boolean> => {
    if (this.gossipParentBlockRoot && this.chain.forkChoice.hasBlock(this.gossipParentBlockRoot as Uint8Array)) {
      this.logger.important(
        "Regular Sync: caught up to gossip block parent " + toHexString(this.gossipParentBlockRoot)
      );
      this.emit("syncCompleted");
      await this.stop();
      return true;
    }
    return false;
  };

  private async sync(): Promise<void> {
    const {config, logger, chain, controller} = this;
    const reqResp = this.network.reqResp;
    const {getSyncPeers, setTarget, handleEmptyRange} = this;
    await pipe(this.targetSlotRangeSource, (source) => {
      return (async function () {
        for await (const range of abortSource(source, controller.signal, {returnOnAbort: true})) {
          const lastFetchedSlot = await pipe(
            [range],
            fetchBlockChunks(logger, chain, reqResp, getSyncPeers),
            processSyncBlocks(config, chain, logger, false)
          );
          if (lastFetchedSlot) {
            // not trigger sync until after we process lastFetchedSlot
            setTarget(lastFetchedSlot, false);
          } else {
            // no block, retry expanded range with same start slot
            await handleEmptyRange(range);
          }
        }
      })();
    });
  }

  private handleEmptyRange = async (range: ISlotRange): Promise<void> => {
    const peerHeadSlot = this.reps.getFromPeerId(this.bestPeer).latestStatus.headSlot;
    this.logger.verbose(`Regular Sync: Not found any blocks for range ${JSON.stringify(range)}`);
    if (range.end <= peerHeadSlot) {
      // range contains skipped slots, query for next range
      this.logger.verbose(`Range ${JSON.stringify(range)} is behind peer head ${peerHeadSlot}, fetch next range`);
      this.setTarget();
    } else {
      this.logger.verbose(`Range ${JSON.stringify(range)} passed peer head ${peerHeadSlot}, sleep then try again`);
      // don't want to disturb our peer if we pass peer head
      await sleep(this.config.params.SECONDS_PER_SLOT * 1000);
      this.setTarget(range.start - 1, false);
      this.setTarget();
    }
  };

  /**
   * Make sure the best peer is not disconnected and it's better than us.
   */
  private getSyncPeers = async (): Promise<PeerId[]> => {
<<<<<<< HEAD
    if (!this.network.getPeers().includes(this.bestPeer!)) {
      // bestPeer disconnected
      this.bestPeer = undefined;
=======
    if (!checkBestPeer(this.bestPeer, this.chain.forkChoice, this.network, this.reps)) {
      this.logger.info("Regular Sync: wait for best peer");
>>>>>>> a32a5ca1
      await this.waitForBestPeer(this.controller.signal);
    }
    return [this.bestPeer!];
  };

  private waitForBestPeer = async (signal: AbortSignal): Promise<void> => {
    // statusSyncTimer is per slot
    const waitingTime = this.config.params.SECONDS_PER_SLOT * 1000;
    let isAborted = false;
    signal.addEventListener("abort", () => {
      this.logger.verbose("RegularSync: Abort waitForBestPeer");
      isAborted = true;
    });
    while (!this.bestPeer && !isAborted) {
      // wait first to make sure we have latest status
      await sleep(waitingTime);
      const peers = this.network.getPeers();
      this.bestPeer = getBestPeer(this.config, peers, this.reps);
      if (checkBestPeer(this.bestPeer, this.chain.forkChoice, this.network, this.reps)) {
        const peerHeadSlot = this.reps.getFromPeerId(this.bestPeer).latestStatus.headSlot;
        this.logger.verbose(`Found best peer ${this.bestPeer.toB58String()} with head slot ${peerHeadSlot}`);
      } else {
        // continue to find best peer
        this.bestPeer = null;
      }
    }
  };
}<|MERGE_RESOLUTION|>--- conflicted
+++ resolved
@@ -181,14 +181,8 @@
    * Make sure the best peer is not disconnected and it's better than us.
    */
   private getSyncPeers = async (): Promise<PeerId[]> => {
-<<<<<<< HEAD
-    if (!this.network.getPeers().includes(this.bestPeer!)) {
-      // bestPeer disconnected
-      this.bestPeer = undefined;
-=======
     if (!checkBestPeer(this.bestPeer, this.chain.forkChoice, this.network, this.reps)) {
       this.logger.info("Regular Sync: wait for best peer");
->>>>>>> a32a5ca1
       await this.waitForBestPeer(this.controller.signal);
     }
     return [this.bestPeer!];
