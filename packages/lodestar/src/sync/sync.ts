--- conflicted
+++ resolved
@@ -87,13 +87,8 @@
       return;
     }
     this.mode = SyncMode.STOPPED;
-<<<<<<< HEAD
     this.chain.emitter.removeListener("unknownBlockRoot", this.onUnknownBlockRoot);
-    this.regularSync.removeListener("syncCompleted", this.stopSyncTimer);
-=======
-    this.chain.removeListener("unknownBlockRoot", this.onUnknownBlockRoot);
     this.regularSync.removeListener("syncCompleted", this.syncCompleted);
->>>>>>> dda260c9
     this.stopSyncTimer();
     await this.initialSync.stop();
     await this.regularSync.stop();
