--- conflicted
+++ resolved
@@ -5,24 +5,10 @@
 import BN from "bn.js";
 import PeerInfo from "peer-info";
 import {
-<<<<<<< HEAD
   Epoch, Hash, Slot,
   RequestBody, Hello, Goodbye,
   BeaconBlocksByRangeRequest, BeaconBlocksByRangeResponse,
   BeaconBlocksByRootRequest, BeaconBlocksByRootResponse,
-=======
-  BeaconBlock,
-  BeaconBlocksRequest,
-  BeaconBlocksResponse,
-  Epoch,
-  Goodbye,
-  Hash,
-  Hello,
-  RecentBeaconBlocksRequest,
-  RecentBeaconBlocksResponse,
-  RequestBody,
-  Slot,
->>>>>>> 3205d1d0
 } from "@chainsafe/eth2.0-types";
 import {IBeaconConfig} from "@chainsafe/eth2.0-config";
 
@@ -66,7 +52,6 @@
     this.logger = logger;
   }
 
-<<<<<<< HEAD
   private async createHello(): Promise<Hello> {
     let headSlot: Slot,
       headRoot: Hash,
@@ -114,9 +99,6 @@
   }
 
   public onRequest = async (
-=======
-  public async onRequest(
->>>>>>> 3205d1d0
     peerInfo: PeerInfo,
     method: Method,
     id: RequestId,
@@ -177,21 +159,12 @@
     request: BeaconBlocksByRootRequest
   ): Promise<void> {
     try {
-<<<<<<< HEAD
       const response: BeaconBlocksByRootResponse = [];
       for (const blockRoot of request) {
         const block = await this.db.block.get(blockRoot);
         if (block) {
           response.push(block);
         }
-=======
-      const response: RecentBeaconBlocksResponse = {
-        blocks: [],
-      };
-      for (const blockRoot of request.blockRoots) {
-        const block = await this.db.block.get(blockRoot as Buffer);
-        response.blocks.push(block as BeaconBlock);
->>>>>>> 3205d1d0
       }
       this.network.reqResp.sendResponse(id, null, response);
     } catch (e) {
@@ -216,50 +189,4 @@
       this.network.getPeers().map((peerInfo) =>
         this.network.reqResp.goodbye(peerInfo, new BN(0))));
   }
-
-  private async createHello(): Promise<Hello> {
-    let headSlot: Slot,
-      headRoot: Hash,
-      finalizedEpoch: Epoch,
-      finalizedRoot: Hash;
-    if (!this.chain.isInitialized()) {
-      headSlot = 0;
-      headRoot = ZERO_HASH;
-      finalizedEpoch = 0;
-      finalizedRoot = ZERO_HASH;
-    } else {
-      headSlot = await this.db.chain.getChainHeadSlot() as Slot;
-      const [bRoot, state] = await Promise.all([
-        this.db.chain.getBlockRoot(headSlot),
-        this.db.state.getLatest(),
-      ]);
-      headRoot = bRoot as Hash;
-      finalizedEpoch = state.finalizedCheckpoint.epoch;
-      finalizedRoot = state.finalizedCheckpoint.root;
-    }
-    return {
-      forkVersion: this.chain.latestState ? this.chain.latestState.fork.currentVersion : Buffer.alloc(0),
-      finalizedRoot,
-      finalizedEpoch,
-      headRoot,
-      headSlot,
-    };
-  }
-
-  private handshake = async (peerInfo: PeerInfo): Promise<void> => {
-    const randomDelay = Math.floor(Math.random() * 5000);
-    await new Promise((resolve) => setTimeout(resolve, randomDelay));
-    if (
-      this.network.hasPeer(peerInfo) &&
-        !this.reps.get(peerInfo.id.toB58String()).latestHello
-    ) {
-      const request = await this.createHello();
-      try {
-        await this.network.reqResp.hello(peerInfo, request);
-        this.reps.get(peerInfo.id.toB58String()).latestHello = request;
-      } catch (e) {
-        this.logger.warn(`Handshake failed because ${e.message}`);
-      }
-    }
-  };
 }