--- conflicted
+++ resolved
@@ -35,15 +35,9 @@
           db.stateCache.add(newState as TreeBacked<BeaconState>),
           db.block.put(blockRoot, job.signedBlock),
         ]);
-<<<<<<< HEAD
-        const newChainHeadRoot = await updateForkChoice(config, db, forkChoice, job.signedBlock, newState);
-        if(newChainHeadRoot) {
-          logger.info(`Processed new chain head 0x${toHexString(newChainHeadRoot)} as slot ${newState.slot}`);
-=======
         const newChainHeadRoot = await updateForkChoice(config, forkChoice, job.signedBlock, newState);
         if(config.types.Root.equals(newChainHeadRoot, blockRoot)) {
-          logger.important(`Fork choice changed head to 0x${toHexString(newChainHeadRoot)}`);
->>>>>>> 533caff9
+          logger.info(`Processed new chain head 0x${toHexString(newChainHeadRoot)}, slot=${newState.slot}`);
           if(!config.types.Fork.equals(preState.fork, newState.fork)) {
             const epoch = computeEpochAtSlot(config, newState.slot);
             const currentVersion = newState.fork.currentVersion;
