/**
 * @module chain
 */

import assert from "assert";
import BN from "bn.js";
import {EventEmitter} from "events";
import {clone, hashTreeRoot, serialize, signingRoot} from "@chainsafe/ssz";
import {Attestation, BeaconBlock, BeaconState, Hash, Slot, uint16, uint64} from "@chainsafe/eth2.0-types";
import {IBeaconConfig} from "@chainsafe/eth2.0-config";

import {DEPOSIT_CONTRACT_TREE_DEPTH, GENESIS_SLOT} from "../constants";
import {IBeaconDb} from "../db";
import {IEth1Notifier} from "../eth1";
import {ILogger} from "../logger";
import {IBeaconMetrics} from "../metrics";

import {getEmptyBlock, initializeBeaconStateFromEth1, isValidGenesisState} from "./genesis/genesis";

<<<<<<< HEAD
import {processSlots, stateTransition} from "./stateTransition";
import {LMDGHOST, StatefulDagLMDGHOST} from "./forkChoice";
import {
  computeEpochOfSlot,
  getAttestationDataSlot,
  getAttestingIndices,
  isActiveValidator
} from "./stateTransition/util";
=======
import {stateTransition} from "./stateTransition";
import {ILMDGHOST, StatefulDagLMDGHOST} from "./forkChoice";
import {computeEpochOfSlot, getAttestingIndices, isActiveValidator} from "./stateTransition/util";
>>>>>>> 3205d1d0
import {ChainEventEmitter, IBeaconChain} from "./interface";
import {ProgressiveMerkleTree} from "../util/merkleTree";
import {processSortedDeposits} from "../util/deposits";
import {IChainOptions} from "./options";
import {OpPool} from "../opPool";
import {Block} from "ethers/providers";
import fs from "fs";
import {sleep} from "../validator/services/attestation";
import {priorityQueue, queue} from "async";
import FastPriorityQueue from "fastpriorityqueue";
import {getCurrentSlot} from "./stateTransition/util/genesis";

export interface IBeaconChainModules {
  config: IBeaconConfig;
  opPool: OpPool;
  db: IBeaconDb;
  eth1: IEth1Notifier;
  logger: ILogger;
  metrics: IBeaconMetrics;
}

export class BeaconChain extends (EventEmitter as { new(): ChainEventEmitter }) implements IBeaconChain {

  public chain: string;
<<<<<<< HEAD
  public _latestState: BeaconState = null;
  public forkChoice: LMDGHOST;
=======
  public latestState: BeaconState|null = null;
  public forkChoice: ILMDGHOST;
>>>>>>> 3205d1d0
  public chainId: uint16;
  public networkId: uint64;

  private readonly config: IBeaconConfig;
  private db: IBeaconDb;
  private opPool: OpPool;
  private eth1: IEth1Notifier;
  private logger: ILogger;
  private metrics: IBeaconMetrics;
  private opts: IChainOptions;
<<<<<<< HEAD
  private attestationProcessingQueue;
  private blockProcessingQueue; //sort by slot number
=======
>>>>>>> 3205d1d0

  public constructor(opts: IChainOptions, {config, db, eth1, opPool, logger, metrics}: IBeaconChainModules) {
    super();
    this.opts = opts;
    this.chain = opts.name;
    this.config = config;
    this.db = db;
    this.eth1 = eth1;
    this.opPool = opPool;
    this.logger = logger;
    this.metrics = metrics;
    this.forkChoice = new StatefulDagLMDGHOST();
    this.chainId = 0; // TODO make this real
    this.networkId = new BN(0); // TODO make this real
    this.attestationProcessingQueue = queue(async (task: Function) => {
      await task();
    }, 1);
    this.blockProcessingQueue = new FastPriorityQueue((a: BeaconBlock, b: BeaconBlock) => {
      return a.slot < b.slot;
    });
  }

  public async start(): Promise<void> {
    const state = this.latestState || await this.db.state.getLatest();
    // if state doesn't exist in the db, the chain maybe hasn't started
    if(!state) {
      // check every block if genesis
      this.logger.info("Chain not started, listening for genesis block");
      this.eth1.on("block", this.checkGenesis);
    }
    this.latestState = state;
    this.logger.info("Chain started, waiting blocks and attestations");
  }

  public async stop(): Promise<void> {
    this.eth1.removeListener("block", this.checkGenesis);
  }

<<<<<<< HEAD
  public get latestState(): BeaconState {
    return clone(this._latestState, this.config.types.BeaconState);
  }

  public set latestState(state: BeaconState) {
    this._latestState = state;
=======
  public isInitialized(): boolean {
    return !!this.latestState;
>>>>>>> 3205d1d0
  }

  public async receiveAttestation(attestation: Attestation): Promise<void> {
    const attestationHash = hashTreeRoot(attestation, this.config.types.Attestation);
    this.logger.info(`Received attestation ${attestationHash.toString("hex")}`);
    const latestState = this.latestState;
    try {
      const attestationSlot: Slot = getAttestationDataSlot(this.config, latestState, attestation.data);
      if(attestationSlot + this.config.params.SLOTS_PER_EPOCH < latestState.slot) {
        this.logger.verbose(`Attestation ${attestationHash.toString("hex")} is too old. Ignored.`);
        return;
      }
    } catch (e) {
      return;
    }
    this.attestationProcessingQueue.push(async () => {
      return this.processAttestation(latestState, attestation, attestationHash);
    });
  }

  private processAttestation = async (latestState: BeaconState, attestation: Attestation, attestationHash: Hash) => {
    const validators = getAttestingIndices(
<<<<<<< HEAD
      this.config, latestState, attestation.data, attestation.aggregationBits);
    const balances = validators.map((index) => latestState.balances[index]);
    for (let i = 0; i < validators.length; i++) {
      this.forkChoice.addAttestation(attestation.data.beaconBlockRoot, validators[i], balances[i]);
    }
    this.logger.info(`Attestation ${attestationHash.toString("hex")} passed to fork choice`);
    this.emit('processedAttestation', attestation);
  };

  public async receiveBlock(block: BeaconBlock): Promise<void> {
    const blockHash = signingRoot(block, this.config.types.BeaconBlock);
    this.logger.info(`Received block with hash 0x${blockHash.toString('hex')} at slot ${block.slot}. Current state slot ${this.latestState.slot}`);

    if(!await this.db.block.has(block.parentRoot)) {
      this.emit("unknownBlockRoot", block.parentRoot);
    }

    if(block.slot <= this.latestState.slot) {
      this.logger.warn(`Block ${blockHash.toString("hex")} is in past. Probably fork choice/double propose/processed block. Ignored for now.`);
      return;
    }

    if(block.slot > this.latestState.slot) {
      //either block came too early or we are suppose to skip some slots
      const latestBlock = await this.db.block.getChainHead();
      if(!block.parentRoot.equals(signingRoot(latestBlock, this.config.types.BeaconBlock))){
        //block processed too early
        this.logger.warn(`Block ${blockHash.toString("hex")} tried to be processed too early. Requeue...`);
        //wait a bit to give new block a chance
        await sleep(500);
        // add to priority queue
        this.blockProcessingQueue.add(block)
        return;
      }
    }
    
    await this.processBlock(block, blockHash);
    let nextBlockInQueue = this.blockProcessingQueue.peek();
    while (nextBlockInQueue) {
      const latestBlock = await this.db.block.getChainHead();
      if (nextBlockInQueue.parentRoot.equals(signingRoot(latestBlock, this.config.types.BeaconBlock))) {
        await this.processBlock(nextBlockInQueue, signingRoot(nextBlockInQueue, this.config.types.BeaconBlock))
        this.blockProcessingQueue.poll();
      } else{
        return;
      }
    }
  }

  private processBlock = async (block: BeaconBlock, blockHash: Hash) => {

    const isValidBlock = await this.isValidBlock(this.latestState, block);
=======
      this.config, this.latestState as BeaconState, attestation.data, attestation.aggregationBits);
    const balances = validators.map((index) => (this.latestState as BeaconState).balances[index]);
    for (let i = 0; i < validators.length; i++) {
      this.forkChoice.addAttestation(attestation.data.beaconBlockRoot, validators[i], balances[i]);
    }
    this.emit("processedAttestation", attestation);
  }

  public async receiveBlock(block: BeaconBlock): Promise<void> {
    const isValidBlock = await this.isValidBlock((this.latestState as BeaconState), block);
>>>>>>> 3205d1d0
    assert(isValidBlock);
    this.logger.info(`0x${blockHash.toString('hex')} is valid, running state transition...`);

    const pre = this.latestState;
    // process current slot
<<<<<<< HEAD
    const post = await this.runStateTransition(block, pre);

    this.logger.info(`Slot ${block.slot} Block 0x${blockHash.toString('hex')} ${hashTreeRoot(post, this.config.types.BeaconState).toString('hex')} passed state transition`);
=======
    await this.runStateTransition(block, this.latestState as BeaconState);
>>>>>>> 3205d1d0
    await this.opPool.processBlockOperations(block);
    block.body.attestations.forEach((attestation) => {
      this.receiveAttestation(attestation);
    });

    if (this.opts.dumpState) {
      this.dumpState(block, pre, post);
    }

    this.metrics.currentSlot.inc(1);

    // forward processed block for additional processing
<<<<<<< HEAD
    this.emit('processedBlock', block);
  };

  public dumpState(block: BeaconBlock, pre: BeaconState, post: BeaconState): void {
    const baseDir = "./state-dumps/";
    const curDir = this.latestState.slot;
    const full = baseDir + curDir;
    if (!fs.existsSync(baseDir)) {
      fs.mkdirSync(baseDir);
    }

    fs.mkdirSync(baseDir + curDir);

    const sblock = serialize(block, this.config.types.BeaconBlock);
    const sPre = serialize(pre, this.config.types.BeaconState);
    const sPost = serialize(post, this.config.types.BeaconState);

    fs.writeFile(full + "/block.ssz", sblock, (e) => {
      if (e) throw e;
    });
    fs.writeFile(full + "/pre.ssz", sPre, (e) => {
      if (e) throw e;
    });
    fs.writeFile(full + "/post.ssz", sPost, (e) => {
      if (e) throw e;
    });
  };

  public async advanceState(slot?: Slot): Promise<void> {
    const targetSlot = slot || getCurrentSlot(this.config, this.latestState.genesisTime);
    this.logger.info(`Manually advancing slot from state slot ${this.latestState.slot} to ${targetSlot} `);
    const state = this.latestState;

    try {
      processSlots(this.config, state, targetSlot);
    } catch (e) {
      this.logger.warn(`Failed to advance slot mannually because ${e.message}`);
    }
    this.latestState = state;
    await this.db.state.setUnderRoot(state);
    await this.db.chain.setLatestStateRoot(hashTreeRoot(state, this.config.types.BeaconState));
=======
    this.emit("processedBlock", block);
>>>>>>> 3205d1d0
  }

  public async applyForkChoiceRule(): Promise<void> {
    const currentRoot = await this.db.chain.getChainHeadRoot();
    const headRoot = this.forkChoice.head();
    if (currentRoot && !currentRoot.equals(headRoot)) {
      const block = await this.db.block.get(headRoot);
<<<<<<< HEAD
      await this.db.setChainHeadRoots(headRoot, block.stateRoot);
      this.logger.info(`Fork choice changed head to 0x${headRoot.toString('hex')}`);
=======
      if(!block) return;
      await this.db.setChainHeadRoots(currentRoot, block.stateRoot, block);
>>>>>>> 3205d1d0
    }
  }

  public async initializeBeaconChain(genesisState: BeaconState, merkleTree: ProgressiveMerkleTree): Promise<void> {
    this.logger.info(`Initializing beacon chain with genesisTime ${genesisState.genesisTime}`);
    const genesisBlock = getEmptyBlock();
    const stateRoot = hashTreeRoot(genesisState, this.config.types.BeaconState);
    genesisBlock.stateRoot = stateRoot;
    const blockRoot = signingRoot(genesisBlock, this.config.types.BeaconBlock);
    this.latestState = genesisState;
    await Promise.all([
      this.db.state.set(stateRoot, genesisState),
      this.db.block.set(blockRoot, genesisBlock),
      this.db.setChainHeadRoots(blockRoot, stateRoot, genesisBlock, genesisState),
      this.db.chain.setJustifiedBlockRoot(blockRoot),
      this.db.chain.setFinalizedBlockRoot(blockRoot),
      this.db.chain.setLatestStateRoot(stateRoot),
      this.db.chain.setJustifiedStateRoot(stateRoot),
      this.db.chain.setFinalizedStateRoot(stateRoot),
      this.db.merkleTree.set(genesisState.eth1DepositIndex, merkleTree.toObject())
    ]);
    this.forkChoice.addBlock(genesisBlock.slot, blockRoot, Buffer.alloc(32));
    this.forkChoice.setJustified(blockRoot);
    this.forkChoice.setFinalized(blockRoot);
    this.logger.info("Beacon chain initialized");
  }

  public async isValidBlock(state: BeaconState, block: BeaconBlock): Promise<boolean> {
    // The parent block with root block.previous_block_root has been processed and accepted.
    // const hasParent = await this.db.block.has(block.parentRoot);
    // if (!hasParent) {
    //   return false;
    // }
    // An Ethereum 1.0 block pointed to by the state.
    // latest_eth1_data.block_hash has been processed and accepted.
    // TODO: implement

    // The node's Unix time is greater than or equal to state.
    const stateSlotTime = state.genesisTime + ((block.slot - GENESIS_SLOT) * this.config.params.SECONDS_PER_SLOT);
    return Math.floor(Date.now() / 1000) >= stateSlotTime;
  }

  private async runStateTransition(block: BeaconBlock, state: BeaconState): Promise<BeaconState|null> {
    const preSlot = state.slot;
    const preFinalizedEpoch = state.finalizedCheckpoint.epoch;
    const preJustifiedEpoch = state.currentJustifiedCheckpoint.epoch;
    // Run the state transition
    let newState: BeaconState;
    const blockRoot = signingRoot(block, this.config.types.BeaconBlock);
    try {
      newState = stateTransition(this.config, state, block, true);
    } catch (e) {
      // store block root in db and terminate
      await this.db.block.storeBadBlock(blockRoot);
<<<<<<< HEAD
      this.logger.warn(`Found bad block, block root: 0x${blockRoot.toString('hex')} ` + e.message);
      return;
=======
      this.logger.warn(`Found bad block, block root: ${blockRoot} ` + e.message + "\n");
      return null;
>>>>>>> 3205d1d0
    }
    this.latestState = newState;
    // On successful transition, update system state
    await Promise.all([
      this.db.block.set(blockRoot, block),
      this.db.state.set(block.stateRoot, newState),
    ]);
    await this.db.setChainHeadRoots(blockRoot, block.stateRoot);
    this.forkChoice.addBlock(block.slot, blockRoot, block.parentRoot);
    // await this.applyForkChoiceRule();
    await this.updateDepositMerkleTree(newState);
    // update metrics
    this.metrics.currentSlot.set(block.slot);

    // Post-epoch processing
    const currentEpoch = computeEpochOfSlot(this.config, newState.slot);
    if (computeEpochOfSlot(this.config, preSlot) < currentEpoch) {
      // Update FFG Checkpoints
      // Newly justified epoch
      if (preJustifiedEpoch < newState.currentJustifiedCheckpoint.epoch) {
<<<<<<< HEAD
        const justifiedBlockRoot = newState.currentJustifiedCheckpoint.root;
        const justifiedBlock = await this.db.block.get(justifiedBlockRoot);
        this.logger.important(`Epoch ${computeEpochOfSlot(this.config, justifiedBlock.slot)} is justified!`);
        await Promise.all([
          this.db.chain.setJustifiedStateRoot(justifiedBlock.stateRoot),
          this.db.chain.setJustifiedBlockRoot(justifiedBlockRoot),
        ]);
        this.forkChoice.setJustified(justifiedBlockRoot);
        this.emit("justifiedCheckpoint", newState.currentJustifiedCheckpoint);
      }
      // Newly finalized epoch
      if (preFinalizedEpoch < newState.finalizedCheckpoint.epoch) {
        const finalizedBlockRoot = newState.finalizedCheckpoint.root;
        const finalizedBlock = await this.db.block.get(finalizedBlockRoot);
        this.logger.important(`Epoch ${computeEpochOfSlot(this.config, finalizedBlock.slot)} is finalized!`);
        await Promise.all([
          this.db.chain.setFinalizedStateRoot(finalizedBlock.stateRoot),
          this.db.chain.setFinalizedBlockRoot(finalizedBlockRoot),
        ]);
        this.forkChoice.setFinalized(finalizedBlockRoot);
        this.emit("finalizedCheckpoint", newState.finalizedCheckpoint);
=======
        const justifiedBlock = await this.db.block.get(newState.currentJustifiedCheckpoint.root);
        if(justifiedBlock) {
          await Promise.all([
            this.db.chain.setJustifiedStateRoot(justifiedBlock.stateRoot),
            this.db.chain.setJustifiedBlockRoot(blockRoot),
          ]);
          this.forkChoice.setJustified(blockRoot);
        }
      }
      // Newly finalized epoch
      if (preFinalizedEpoch < newState.finalizedCheckpoint.epoch) {
        const finalizedBlock = await this.db.block.get(newState.finalizedCheckpoint.root);
        if(finalizedBlock) {
          await Promise.all([
            this.db.chain.setFinalizedStateRoot(finalizedBlock.stateRoot),
            this.db.chain.setFinalizedBlockRoot(blockRoot),
          ]);
          this.forkChoice.setFinalized(blockRoot);
        }
>>>>>>> 3205d1d0
      }
      this.metrics.previousJustifiedEpoch.set(newState.previousJustifiedCheckpoint.epoch);
      this.metrics.currentJustifiedEpoch.set(newState.currentJustifiedCheckpoint.epoch);
      this.metrics.currentFinalizedEpoch.set(newState.finalizedCheckpoint.epoch);
      this.metrics.currentEpochLiveValidators.set(
        newState.validators.filter((v) => isActiveValidator(v, currentEpoch)).length
      );
    }
    return newState;
  }

  private async updateDepositMerkleTree(newState: BeaconState): Promise<void> {
    const [deposits, merkleTree] = await Promise.all([
      this.db.deposit.getAll(),
      this.db.merkleTree.getProgressiveMerkleTree(
        newState.eth1DepositIndex
      )
    ]);
    processSortedDeposits(
      this.config,
      deposits,
      newState.eth1DepositIndex,
      newState.eth1Data.depositCount,
      (deposit, index) => {
        merkleTree.add(
          index + newState.eth1DepositIndex,
          hashTreeRoot(deposit.data, this.config.types.DepositData)
        );
        return deposit;
      }
    );
    //TODO: remove deposits with index <= newState.depositIndex
    await this.db.merkleTree.set(newState.eth1DepositIndex, merkleTree.toObject());
  }

  private checkGenesis = async (eth1Block: Block): Promise<void> => {
    this.logger.info(`Checking if block ${eth1Block.hash} will form valid genesis state`);
    const deposits = await this.opPool.deposits.getAll();
    const merkleTree = ProgressiveMerkleTree.empty(DEPOSIT_CONTRACT_TREE_DEPTH);
    const depositsWithProof = deposits
      .map((deposit, index) => {
        merkleTree.add(index, hashTreeRoot(deposit.data, this.config.types.DepositData));
        return deposit;
      })
      .map((deposit, index) => {
        deposit.proof = merkleTree.getProof(index);
        return deposit;
      });
    const genesisState = initializeBeaconStateFromEth1(
      this.config,
      Buffer.from(eth1Block.hash.replace("0x", ""), "hex"),
      eth1Block.timestamp,
      depositsWithProof
    );
    if(!isValidGenesisState(this.config, genesisState)) {
      this.logger.info(`Eth1 block ${eth1Block.hash} is NOT forming valid genesis state`);
      return;
    }
    this.logger.info(`Initializing beacon chain with eth1 block ${eth1Block.hash}`);
    await this.initializeBeaconChain(genesisState, merkleTree);
  };
}<|MERGE_RESOLUTION|>--- conflicted
+++ resolved
@@ -17,20 +17,14 @@
 
 import {getEmptyBlock, initializeBeaconStateFromEth1, isValidGenesisState} from "./genesis/genesis";
 
-<<<<<<< HEAD
 import {processSlots, stateTransition} from "./stateTransition";
-import {LMDGHOST, StatefulDagLMDGHOST} from "./forkChoice";
+import {ILMDGHOST, StatefulDagLMDGHOST} from "./forkChoice";
 import {
   computeEpochOfSlot,
   getAttestationDataSlot,
   getAttestingIndices,
   isActiveValidator
 } from "./stateTransition/util";
-=======
-import {stateTransition} from "./stateTransition";
-import {ILMDGHOST, StatefulDagLMDGHOST} from "./forkChoice";
-import {computeEpochOfSlot, getAttestingIndices, isActiveValidator} from "./stateTransition/util";
->>>>>>> 3205d1d0
 import {ChainEventEmitter, IBeaconChain} from "./interface";
 import {ProgressiveMerkleTree} from "../util/merkleTree";
 import {processSortedDeposits} from "../util/deposits";
@@ -39,7 +33,7 @@
 import {Block} from "ethers/providers";
 import fs from "fs";
 import {sleep} from "../validator/services/attestation";
-import {priorityQueue, queue} from "async";
+import {queue} from "async";
 import FastPriorityQueue from "fastpriorityqueue";
 import {getCurrentSlot} from "./stateTransition/util/genesis";
 
@@ -55,13 +49,8 @@
 export class BeaconChain extends (EventEmitter as { new(): ChainEventEmitter }) implements IBeaconChain {
 
   public chain: string;
-<<<<<<< HEAD
   public _latestState: BeaconState = null;
-  public forkChoice: LMDGHOST;
-=======
-  public latestState: BeaconState|null = null;
   public forkChoice: ILMDGHOST;
->>>>>>> 3205d1d0
   public chainId: uint16;
   public networkId: uint64;
 
@@ -72,11 +61,8 @@
   private logger: ILogger;
   private metrics: IBeaconMetrics;
   private opts: IChainOptions;
-<<<<<<< HEAD
   private attestationProcessingQueue;
   private blockProcessingQueue; //sort by slot number
-=======
->>>>>>> 3205d1d0
 
   public constructor(opts: IChainOptions, {config, db, eth1, opPool, logger, metrics}: IBeaconChainModules) {
     super();
@@ -115,17 +101,16 @@
     this.eth1.removeListener("block", this.checkGenesis);
   }
 
-<<<<<<< HEAD
   public get latestState(): BeaconState {
     return clone(this._latestState, this.config.types.BeaconState);
   }
 
   public set latestState(state: BeaconState) {
     this._latestState = state;
-=======
+  }
+
   public isInitialized(): boolean {
     return !!this.latestState;
->>>>>>> 3205d1d0
   }
 
   public async receiveAttestation(attestation: Attestation): Promise<void> {
@@ -148,7 +133,6 @@
 
   private processAttestation = async (latestState: BeaconState, attestation: Attestation, attestationHash: Hash) => {
     const validators = getAttestingIndices(
-<<<<<<< HEAD
       this.config, latestState, attestation.data, attestation.aggregationBits);
     const balances = validators.map((index) => latestState.balances[index]);
     for (let i = 0; i < validators.length; i++) {
@@ -201,30 +185,14 @@
   private processBlock = async (block: BeaconBlock, blockHash: Hash) => {
 
     const isValidBlock = await this.isValidBlock(this.latestState, block);
-=======
-      this.config, this.latestState as BeaconState, attestation.data, attestation.aggregationBits);
-    const balances = validators.map((index) => (this.latestState as BeaconState).balances[index]);
-    for (let i = 0; i < validators.length; i++) {
-      this.forkChoice.addAttestation(attestation.data.beaconBlockRoot, validators[i], balances[i]);
-    }
-    this.emit("processedAttestation", attestation);
-  }
-
-  public async receiveBlock(block: BeaconBlock): Promise<void> {
-    const isValidBlock = await this.isValidBlock((this.latestState as BeaconState), block);
->>>>>>> 3205d1d0
     assert(isValidBlock);
     this.logger.info(`0x${blockHash.toString('hex')} is valid, running state transition...`);
 
     const pre = this.latestState;
     // process current slot
-<<<<<<< HEAD
     const post = await this.runStateTransition(block, pre);
 
     this.logger.info(`Slot ${block.slot} Block 0x${blockHash.toString('hex')} ${hashTreeRoot(post, this.config.types.BeaconState).toString('hex')} passed state transition`);
-=======
-    await this.runStateTransition(block, this.latestState as BeaconState);
->>>>>>> 3205d1d0
     await this.opPool.processBlockOperations(block);
     block.body.attestations.forEach((attestation) => {
       this.receiveAttestation(attestation);
@@ -237,7 +205,6 @@
     this.metrics.currentSlot.inc(1);
 
     // forward processed block for additional processing
-<<<<<<< HEAD
     this.emit('processedBlock', block);
   };
 
@@ -279,9 +246,6 @@
     this.latestState = state;
     await this.db.state.setUnderRoot(state);
     await this.db.chain.setLatestStateRoot(hashTreeRoot(state, this.config.types.BeaconState));
-=======
-    this.emit("processedBlock", block);
->>>>>>> 3205d1d0
   }
 
   public async applyForkChoiceRule(): Promise<void> {
@@ -289,13 +253,8 @@
     const headRoot = this.forkChoice.head();
     if (currentRoot && !currentRoot.equals(headRoot)) {
       const block = await this.db.block.get(headRoot);
-<<<<<<< HEAD
       await this.db.setChainHeadRoots(headRoot, block.stateRoot);
       this.logger.info(`Fork choice changed head to 0x${headRoot.toString('hex')}`);
-=======
-      if(!block) return;
-      await this.db.setChainHeadRoots(currentRoot, block.stateRoot, block);
->>>>>>> 3205d1d0
     }
   }
 
@@ -350,13 +309,8 @@
     } catch (e) {
       // store block root in db and terminate
       await this.db.block.storeBadBlock(blockRoot);
-<<<<<<< HEAD
       this.logger.warn(`Found bad block, block root: 0x${blockRoot.toString('hex')} ` + e.message);
       return;
-=======
-      this.logger.warn(`Found bad block, block root: ${blockRoot} ` + e.message + "\n");
-      return null;
->>>>>>> 3205d1d0
     }
     this.latestState = newState;
     // On successful transition, update system state
@@ -377,7 +331,6 @@
       // Update FFG Checkpoints
       // Newly justified epoch
       if (preJustifiedEpoch < newState.currentJustifiedCheckpoint.epoch) {
-<<<<<<< HEAD
         const justifiedBlockRoot = newState.currentJustifiedCheckpoint.root;
         const justifiedBlock = await this.db.block.get(justifiedBlockRoot);
         this.logger.important(`Epoch ${computeEpochOfSlot(this.config, justifiedBlock.slot)} is justified!`);
@@ -399,27 +352,6 @@
         ]);
         this.forkChoice.setFinalized(finalizedBlockRoot);
         this.emit("finalizedCheckpoint", newState.finalizedCheckpoint);
-=======
-        const justifiedBlock = await this.db.block.get(newState.currentJustifiedCheckpoint.root);
-        if(justifiedBlock) {
-          await Promise.all([
-            this.db.chain.setJustifiedStateRoot(justifiedBlock.stateRoot),
-            this.db.chain.setJustifiedBlockRoot(blockRoot),
-          ]);
-          this.forkChoice.setJustified(blockRoot);
-        }
-      }
-      // Newly finalized epoch
-      if (preFinalizedEpoch < newState.finalizedCheckpoint.epoch) {
-        const finalizedBlock = await this.db.block.get(newState.finalizedCheckpoint.root);
-        if(finalizedBlock) {
-          await Promise.all([
-            this.db.chain.setFinalizedStateRoot(finalizedBlock.stateRoot),
-            this.db.chain.setFinalizedBlockRoot(blockRoot),
-          ]);
-          this.forkChoice.setFinalized(blockRoot);
-        }
->>>>>>> 3205d1d0
       }
       this.metrics.previousJustifiedEpoch.set(newState.previousJustifiedCheckpoint.epoch);
       this.metrics.currentJustifiedEpoch.set(newState.currentJustifiedCheckpoint.epoch);
