/**
 * @module node
 */

import deepmerge from "deepmerge";
import {IBeaconConfig} from "@chainsafe/eth2.0-config";

import {BeaconDb, LevelDbController} from "../db";
import defaultConf, {IBeaconNodeOptions} from "./options";
import {EthersEth1Notifier, IEth1Notifier} from "../eth1";
import {INetwork, Libp2pNetwork, NodejsNode} from "../network";
import {isPlainObject} from "../util/objects";
import {Sync} from "../sync";
import {BeaconChain, IBeaconChain} from "../chain";
import {OpPool} from "../opPool";
import {createPeerId, initializePeerInfo} from "../network/libp2p/util";
import {ILogger} from "../logger";
import {ReputationStore} from "../sync/reputation";
import {SyncRpc} from "../network/libp2p/syncRpc";
import {BeaconMetrics, HttpMetricsServer} from "../metrics";
import {ApiService} from "../api";

export interface Service {
  start(): Promise<void>;

  stop(): Promise<void>;
}

interface BeaconNodeModules {
  config: IBeaconConfig;
  logger: ILogger;
  eth1?: IEth1Notifier;
}

// TODO move into src/node/beacon
/**
 * Beacon Node configured for desktop (non-browser) use
 */
export class BeaconNode {
  public conf: IBeaconNodeOptions;
  public config: IBeaconConfig;
  public db: BeaconDb;
  public metrics: BeaconMetrics;
  public metricsServer: HttpMetricsServer;
  public eth1: IEth1Notifier;
  public network: INetwork;
  public chain: IBeaconChain;
  public opPool: OpPool;
  public api: Service;
  public sync: Sync;
  public reps: ReputationStore;
  private logger: ILogger;

  public constructor(opts: Partial<IBeaconNodeOptions>, {config, logger, eth1}: BeaconNodeModules) {
    this.conf = deepmerge(
      defaultConf,
      opts,
      {
        //clone doesn't work very vell on classes like ethers.Provider
        isMergeableObject: isPlainObject
      }
    );
    this.config = config;
    this.logger = logger.child(this.conf.logger.node);
    this.metrics = new BeaconMetrics(this.conf.metrics);
    this.metricsServer = new HttpMetricsServer(this.conf.metrics, {metrics: this.metrics});
    this.reps = new ReputationStore();
    this.db = new BeaconDb({
      config,
      controller: new LevelDbController(this.conf.db, {
        logger: logger.child(this.conf.logger.db),
      }),
    });
    // TODO initialize outside node
    // initialize for network type
    const libp2p = createPeerId()
      .then((peerId) => initializePeerInfo(peerId, this.conf.network.multiaddrs))
      .then((peerInfo) => new NodejsNode({peerInfo}));

    this.network = new Libp2pNetwork(this.conf.network, {
      config,
      libp2p: libp2p,
      logger: logger.child(this.conf.logger.network),
      metrics: this.metrics,
    });
    this.eth1 = eth1 || new EthersEth1Notifier(this.conf.eth1, {
      config,
      logger: logger.child(this.conf.logger.eth1),
    });
    this.opPool = new OpPool(this.conf.opPool, {
      eth1: this.eth1,
      db: this.db
    });
    this.chain = new BeaconChain(this.conf.chain, {
      config,
      db: this.db,
      eth1: this.eth1,
      opPool: this.opPool,
      logger: logger.child(this.conf.logger.chain),
      metrics: this.metrics,
    });

    const rpc = new SyncRpc(this.conf.sync, {
      config,
      db: this.db,
      chain: this.chain,
      network: this.network,
      reps: this.reps,
      logger: logger.child(this.conf.logger.network),
    });
    this.sync = new Sync(this.conf.sync, {
      config,
      db: this.db,
      eth1: this.eth1,
      chain: this.chain,
      opPool: this.opPool,
      network: this.network,
      reps: this.reps,
      rpc,
      logger: logger.child(this.conf.logger.sync),
    });
<<<<<<< HEAD
    this.api = new ApiService(
      this.conf.api,
      {
        config,
        logger: this.logger,
        opPool: this.opPool,
        db: this.db,
        sync: this.sync,
        chain: this.chain,
        eth1: this.eth1
      }
    );
=======
    // //TODO: needs to be moved to Rpc class and initialized from opts
    // this.rpc = new JSONRPC(this.conf.api, {
    //   transports: [new WSServer(this.conf.api.transports[0])],
    //   apis: this.conf.api.apis.map((Api) => {
    //     return new Api({}, {config, chain: this.chain, db: this.db, eth1: this.eth1});
    //   })
    // });
>>>>>>> 84f3507d

  }

  public async start(): Promise<void> {
    this.logger.info('Starting eth2 beacon node - LODESTAR!');
    await this.metrics.start();
    await this.metricsServer.start();
    await this.db.start();
    await this.network.start();
    await this.eth1.start();
    await this.chain.start();
    await this.opPool.start();
    await this.sync.start();
<<<<<<< HEAD
    await this.api.start();
  }

  public async stop(): Promise<void> {
    await this.api.stop();
=======
    // await this.rpc.start();
  }

  public async stop(): Promise<void> {
    // await this.rpc.stop();
>>>>>>> 84f3507d
    await this.sync.stop();
    await this.opPool.stop();

    await this.chain.stop();
    await this.eth1.stop();
    await this.network.stop();
    await this.db.stop();
    await this.metricsServer.stop();
    await this.metrics.stop();
  }
}

export default BeaconNode;<|MERGE_RESOLUTION|>--- conflicted
+++ resolved
@@ -119,7 +119,6 @@
       rpc,
       logger: logger.child(this.conf.logger.sync),
     });
-<<<<<<< HEAD
     this.api = new ApiService(
       this.conf.api,
       {
@@ -132,15 +131,6 @@
         eth1: this.eth1
       }
     );
-=======
-    // //TODO: needs to be moved to Rpc class and initialized from opts
-    // this.rpc = new JSONRPC(this.conf.api, {
-    //   transports: [new WSServer(this.conf.api.transports[0])],
-    //   apis: this.conf.api.apis.map((Api) => {
-    //     return new Api({}, {config, chain: this.chain, db: this.db, eth1: this.eth1});
-    //   })
-    // });
->>>>>>> 84f3507d
 
   }
 
@@ -154,19 +144,11 @@
     await this.chain.start();
     await this.opPool.start();
     await this.sync.start();
-<<<<<<< HEAD
     await this.api.start();
   }
 
   public async stop(): Promise<void> {
     await this.api.stop();
-=======
-    // await this.rpc.start();
-  }
-
-  public async stop(): Promise<void> {
-    // await this.rpc.stop();
->>>>>>> 84f3507d
     await this.sync.stop();
     await this.opPool.stop();
 
