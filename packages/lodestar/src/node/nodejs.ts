--- conflicted
+++ resolved
@@ -18,13 +18,8 @@
 import {ILogger, WinstonLogger} from "../logger";
 import {ReputationStore} from "../sync/reputation";
 import {JSONRPC, WSServer} from "../rpc";
-<<<<<<< HEAD
 import {SyncRpc} from "../network/libp2p/syncRpc";
-=======
-import {ILoggingOptions} from "../logger/interface";
 import {Module} from "../logger/abstract";
-
->>>>>>> dc06d147
 
 export interface Service {
   start(): Promise<void>;
@@ -46,17 +41,10 @@
   public rpc: Service;
   public sync: Sync;
   public reps: ReputationStore;
-  private loggingOptions: ILoggingOptions;
   private logger: ILogger;
 
-<<<<<<< HEAD
   public constructor(opts: Partial<IBeaconNodeOptions>, {config, logger}:
   {config: IBeaconConfig; logger?: ILogger}) {
-=======
-  public constructor(opts: Partial<IBeaconNodeOptions>, {config, logger,  loggingOptions}:
-  {config: IBeaconConfig; logger: ILogger; loggingOptions: ILoggingOptions}) {
->>>>>>> dc06d147
-
     this.conf = deepmerge(
       defaultConf,
       opts,
@@ -66,37 +54,25 @@
       }
     );
     this.config = config;
-<<<<<<< HEAD
     this.logger = logger || new WinstonLogger();
     this.reps = new ReputationStore();
     this.db = new BeaconDB({
       config,
-      controller: new LevelDbController(this.conf.db, {logger}),
+      controller: new LevelDbController(
+        {
+          ...this.conf.db,
+          loggingLevel: this.conf.loggingOptions[Module.DATABASE],
+        },
+        {logger}),
     });
     // initialize for network type
-=======
-
-    this.logger = logger;
-    this.loggingOptions = loggingOptions;
-
-    this.reps = new ReputationStore();
-    this.db = new BeaconDB({
-      config,
-      controller: new LevelDbController(this.conf.db, {
-        logger: new WinstonLogger({
-          loggingLevel: this.loggingOptions.loggingLevel,
-          loggingModule: Module.DATABASE,
-        }),
-      }),
-    });
-
->>>>>>> dc06d147
     const libp2p = createPeerId()
       .then((peerId) => initializePeerInfo(peerId, this.conf.network.multiaddrs))
       .then((peerInfo) => new NodejsNode({peerInfo}));
-
-<<<<<<< HEAD
-    const rpc = new SyncRpc(this.conf.sync, {
+    const rpc = new SyncRpc({
+      ...this.conf.sync,
+      loggingLevel: this.conf.loggingOptions[Module.NETWORK],
+    }, {
       config,
       db: this.db,
       chain: this.chain,
@@ -104,51 +80,41 @@
       reps: this.reps,
       logger,
     });
-    this.network = new Libp2pNetwork(this.conf.network, {
+    this.network = new Libp2pNetwork({
+      ...this.conf.network,
+      loggingLevel: this.conf.loggingOptions[Module.NETWORK],
+    }, {
       config,
       libp2p: libp2p,
       logger,
-=======
-    this.network = new Libp2pNetwork(this.conf.network, {
-      config,
-      libp2p: libp2p,
-      logger: new WinstonLogger({
-        loggingLevel: this.loggingOptions.loggingLevel,
-        loggingModule: Module.NETWORK,
-      }),
->>>>>>> dc06d147
     });
-    this.eth1 = new EthersEth1Notifier(this.conf.eth1, {
-      config,
-      opPool: this.opPool,
-<<<<<<< HEAD
-      logger,
-=======
-      logger: new WinstonLogger({
-        loggingLevel: this.loggingOptions.loggingLevel,
-        loggingModule: Module.ETH1,
-      }),
->>>>>>> dc06d147
-    });
-    this.chain = new BeaconChain(this.conf.chain, {
-      config,
-      db: this.db,
-      eth1: this.eth1,
-<<<<<<< HEAD
-      logger,
-=======
-      logger: new WinstonLogger({
-        loggingLevel: this.loggingOptions.loggingLevel,
-        loggingModule: Module.CHAIN,
-      }),
->>>>>>> dc06d147
-    });
+    this.eth1 = new EthersEth1Notifier(
+      {
+        ...this.conf.eth1,
+        loggingLevel: this.conf.loggingOptions[Module.ETH1],
+      }, {
+        config,
+        opPool: this.opPool,
+        logger,
+      });
+    this.chain = new BeaconChain(
+      {
+        ...this.conf.chain,
+        loggingLevel: this.conf.loggingOptions[Module.CHAIN],
+      }, {
+        config,
+        db: this.db,
+        eth1: this.eth1,
+        logger,
+      });
     this.opPool = new OpPool(this.conf.opPool, {
       db: this.db,
       chain: this.chain,
     });
-
-    this.sync = new Sync(this.conf.sync, {
+    this.sync = new Sync({
+      ...this.conf.sync,
+      loggingLevel: this.conf.loggingOptions[Module.SYNC],
+    }, {
       config,
       db: this.db,
       eth1: this.eth1,
@@ -156,15 +122,8 @@
       opPool: this.opPool,
       network: this.network,
       reps: this.reps,
-<<<<<<< HEAD
       rpc,
       logger,
-=======
-      logger: new WinstonLogger({
-        loggingLevel: this.loggingOptions.loggingLevel,
-        loggingModule: Module.SYNC,
-      }),
->>>>>>> dc06d147
     });
     //TODO: needs to be moved to Rpc class and initialized from opts
     this.rpc = new JSONRPC(this.conf.api, {
