--- conflicted
+++ resolved
@@ -28,12 +28,9 @@
     "lint": "eslint --color --ext .ts src/",
     "lint:fix": "yarn run lint --fix",
     "prepublishOnly": "yarn build",
-<<<<<<< HEAD
     "test": "yarn run check-types",
-    "test:unit": "mocha 'test/**/*.test.ts'"
-=======
+    "test:unit": "mocha 'test/**/*.test.ts'",
     "test:e2e": "mocha 'test/**/*.test.ts'"
->>>>>>> e9e3a302
   },
   "repository": {
     "type": "git",
