# Minimal preset


# Misc
# ---------------------------------------------------------------

# [customized] Just 4 committees for slot for testing purposes
MAX_COMMITTEES_PER_SLOT: 4
# [customized] unsecure, but fast
TARGET_COMMITTEE_SIZE: 4
# 2**11 (= 2,048)
MAX_VALIDATORS_PER_COMMITTEE: 2048
# 2**2 (= 4)
MIN_PER_EPOCH_CHURN_LIMIT: 4
# 2**16 (= 65,536)
CHURN_LIMIT_QUOTIENT: 65536
# [customized] Faster, but unsecure.
SHUFFLE_ROUND_COUNT: 10
# [customized]
MIN_GENESIS_ACTIVE_VALIDATOR_COUNT: 64
# Jan 3, 2020
MIN_GENESIS_TIME: 1578009600
# 4
HYSTERESIS_QUOTIENT: 4
# 1 (minus 0.25)
HYSTERESIS_DOWNWARD_MULTIPLIER: 1
# 5 (plus 1.25)
HYSTERESIS_UPWARD_MULTIPLIER: 5



# Fork Choice
# ---------------------------------------------------------------
# 2**1 (= 1)
SAFE_SLOTS_TO_UPDATE_JUSTIFIED: 2


# Validator
# ---------------------------------------------------------------
# [customized] process deposits more quickly, but insecure
ETH1_FOLLOW_DISTANCE: 16
# 2**4 (= 16)
TARGET_AGGREGATORS_PER_COMMITTEE: 16
# 2**0 (= 1)
RANDOM_SUBNETS_PER_VALIDATOR: 1
# 2**8 (= 256)
EPOCHS_PER_RANDOM_SUBNET_SUBSCRIPTION: 256
# 14 (estimate from Eth1 mainnet)
SECONDS_PER_ETH1_BLOCK: 14


# Deposit contract
# ---------------------------------------------------------------
# **TBD**
DEPOSIT_CONTRACT_ADDRESS: 0x1234567890123456789012345678901234567890


# Gwei values
# ---------------------------------------------------------------
# 2**0 * 10**9 (= 1,000,000,000) Gwei
MIN_DEPOSIT_AMOUNT: 1000000000
# 2**5 * 10**9 (= 32,000,000,000) Gwei
MAX_EFFECTIVE_BALANCE: 32000000000
# 2**4 * 10**9 (= 16,000,000,000) Gwei
EJECTION_BALANCE: 16000000000
# 2**0 * 10**9 (= 1,000,000,000) Gwei
EFFECTIVE_BALANCE_INCREMENT: 1000000000


# Initial values
# ---------------------------------------------------------------
# Highest byte set to 0x01 to avoid collisions with mainnet versioning
GENESIS_FORK_VERSION: 0x00000001
BLS_WITHDRAWAL_PREFIX: 0x00


# Time parameters
# ---------------------------------------------------------------
# [customized] Faster to spin up testnets, but does not give validator reasonable warning time for genesis
MIN_GENESIS_DELAY: 300
# [customized] Faster for testing purposes
SECONDS_PER_SLOT: 6
# 2**0 (= 1) slots 6 seconds
MIN_ATTESTATION_INCLUSION_DELAY: 1
# [customized] fast epochs
SLOTS_PER_EPOCH: 8
# 2**0 (= 1) epochs
MIN_SEED_LOOKAHEAD: 1
# 2**2 (= 4) epochs
MAX_SEED_LOOKAHEAD: 4
# [customized] higher frequency new deposits from eth1 for testing
<<<<<<< HEAD
EPOCHS_PER_ETH1_VOTING_PERIOD: 2 
=======
EPOCHS_PER_ETH1_VOTING_PERIOD: 2
>>>>>>> 236fe5c1
# [customized] smaller state
SLOTS_PER_HISTORICAL_ROOT: 64
# 2**8 (= 256) epochs
MIN_VALIDATOR_WITHDRAWABILITY_DELAY: 256
# [customized] higher frequency of committee turnover and faster time to acceptable voluntary exit
PERSISTENT_COMMITTEE_PERIOD: 128
# [customized] fast catchup crosslinks
MAX_EPOCHS_PER_CROSSLINK: 4
# 2**2 (= 4) epochs
MIN_EPOCHS_TO_INACTIVITY_PENALTY: 4


# State vector lengths
# ---------------------------------------------------------------
# [customized] smaller state
EPOCHS_PER_HISTORICAL_VECTOR: 64
# [customized] smaller state
EPOCHS_PER_SLASHINGS_VECTOR: 64
# 2**24 (= 16,777,216) historical roots
HISTORICAL_ROOTS_LIMIT: 16777216
# 2**40 (= 1,099,511,627,776) validator spots
VALIDATOR_REGISTRY_LIMIT: 1099511627776


# Reward and penalty quotients
# ---------------------------------------------------------------
# 2**6 (= 64)
BASE_REWARD_FACTOR: 64
# 2**9 (= 512)
WHISTLEBLOWER_REWARD_QUOTIENT: 512
# 2**3 (= 8)
PROPOSER_REWARD_QUOTIENT: 8
# 2**25 (= 33,554,432)
INACTIVITY_PENALTY_QUOTIENT: 33554432
# 2**5 (= 32)
MIN_SLASHING_PENALTY_QUOTIENT: 32


# Max operations per block
# ---------------------------------------------------------------
# 2**4 (= 16)
MAX_PROPOSER_SLASHINGS: 16
# 2**0 (= 1)
MAX_ATTESTER_SLASHINGS: 1
# 2**7 (= 128)
MAX_ATTESTATIONS: 128
# 2**4 (= 16)
MAX_DEPOSITS: 16
# 2**4 (= 16)
MAX_VOLUNTARY_EXITS: 16


# Signature domains
# ---------------------------------------------------------------
DOMAIN_BEACON_PROPOSER: 0x00000000
DOMAIN_BEACON_ATTESTER: 0x01000000
DOMAIN_RANDAO: 0x02000000
DOMAIN_DEPOSIT: 0x03000000
DOMAIN_VOLUNTARY_EXIT: 0x04000000
DOMAIN_SELECTION_PROOF: 0x05000000
DOMAIN_AGGREGATE_AND_PROOF: 0x06000000
# Phase 1
DOMAIN_SHARD_PROPOSAL: 0x80000000
DOMAIN_SHARD_COMMITTEE: 0x81000000
DOMAIN_LIGHT_CLIENT: 0x82000000
DOMAIN_CUSTODY_BIT_SLASHING: 0x83000000


# Phase 1: Upgrade from Phase 0
# ---------------------------------------------------------------
# [customized] for testnet distinction
PHASE_1_FORK_VERSION: 0x01000001
# [customized] reduced for testing
INITIAL_ACTIVE_SHARDS: 4
# Placeholder
INITIAL_GASPRICE: 10


# Phase 1: General
# ---------------------------------------------------------------
# [customized] reduced for testing
MAX_SHARDS: 8
# 2**3 (= 8) | online epochs
ONLINE_PERIOD: 8
# 2**7 (= 128)
LIGHT_CLIENT_COMMITTEE_SIZE: 128
# 2**8 (= 256) | epochs
LIGHT_CLIENT_COMMITTEE_PERIOD: 256
# 2**8 (= 256) | epochs
SHARD_COMMITTEE_PERIOD: 256
# 2**18 (= 262,144)
SHARD_BLOCK_CHUNK_SIZE: 262144
# 2**2 (= 4)
MAX_SHARD_BLOCK_CHUNKS: 4
# 3 * 2**16` (= 196,608)
TARGET_SHARD_BLOCK_SIZE: 196608
# Note: MAX_SHARD_BLOCKS_PER_ATTESTATION is derived from the list length.
SHARD_BLOCK_OFFSETS: [1, 2, 3, 5, 8, 13, 21, 34, 55, 89, 144, 233]
# len(SHARD_BLOCK_OFFSETS)
MAX_SHARD_BLOCKS_PER_ATTESTATION: 12
# 2**14 (= 16,384) Gwei
MAX_GASPRICE: 16384
# 2**5 (= 32) Gwei
MIN_GASPRICE: 32
#  2**3 (= 8)
GASPRICE_ADJUSTMENT_COEFFICIENT: 8


# Phase 1: Custody Game
# ---------------------------------------------------------------

# Time parameters
# 2**1 (= 2) epochs
RANDAO_PENALTY_EPOCHS: 2
# [customized] quicker for testing
EARLY_DERIVED_SECRET_PENALTY_MAX_FUTURE_EPOCHS: 4096
# 2**11 (= 2,048) epochs
EPOCHS_PER_CUSTODY_PERIOD: 2048
# 2**11 (= 2,048) epochs
CUSTODY_PERIOD_TO_RANDAO_PADDING: 2048
# 2**7 (= 128) epochs
MAX_REVEAL_LATENESS_DECREMENT: 128

# Max operations
# 2**8 (= 256)
MAX_CUSTODY_KEY_REVEALS: 256
MAX_EARLY_DERIVED_SECRET_REVEALS: 1
MAX_CUSTODY_SLASHINGS: 1

# Reward and penalty quotients
EARLY_DERIVED_SECRET_REVEAL_SLOT_REWARD_MULTIPLE: 2
# 2**8 (= 256)
MINOR_REWARD_QUOTIENT: 256<|MERGE_RESOLUTION|>--- conflicted
+++ resolved
@@ -89,11 +89,7 @@
 # 2**2 (= 4) epochs
 MAX_SEED_LOOKAHEAD: 4
 # [customized] higher frequency new deposits from eth1 for testing
-<<<<<<< HEAD
-EPOCHS_PER_ETH1_VOTING_PERIOD: 2 
-=======
 EPOCHS_PER_ETH1_VOTING_PERIOD: 2
->>>>>>> 236fe5c1
 # [customized] smaller state
 SLOTS_PER_HISTORICAL_ROOT: 64
 # 2**8 (= 256) epochs
