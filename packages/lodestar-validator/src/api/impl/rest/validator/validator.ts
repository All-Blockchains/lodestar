import {
  AggregateAndProof,
  Attestation,
  AttestationData,
  AttesterDuty,
  BeaconBlock,
  BLSPubkey,
  BLSSignature,
  Bytes96,
  CommitteeIndex,
<<<<<<< HEAD
  Slot,
  ValidatorDuty,
  SignedBeaconBlock,
=======
  Epoch,
  ProposerDuty,
  SignedBeaconBlock,
  Slot
>>>>>>> 57b53f5d
} from "@chainsafe/lodestar-types";
import {IValidatorApi} from "../../../interface/validators";
import {HttpClient} from "../../../../util";
import {ILogger} from "@chainsafe/lodestar-utils/lib/logger";
import {IBeaconConfig} from "@chainsafe/lodestar-config";
import {Json, toHexString} from "@chainsafe/ssz";

export class RestValidatorApi implements IValidatorApi {

  private readonly client: HttpClient;

  private readonly config: IBeaconConfig;

  public constructor(config: IBeaconConfig, restUrl: string, logger: ILogger) {
    this.client = new HttpClient({urlPrefix: `${restUrl}/validator`}, {logger});
    this.config = config;
  }

  public async getProposerDuties(epoch: Epoch): Promise<ProposerDuty[]> {
    const url = `/duties/${epoch.toString()}/proposer`;
    const responseData = await this.client.get<Json[]>(url);
    return responseData.map(this.config.types.ProposerDuty.fromJson);
  }

  public async getAttesterDuties(epoch: Epoch, validatorPubKeys: BLSPubkey[]): Promise<AttesterDuty[]> {
    const hexPubKeys = validatorPubKeys.map(toHexString);
    const url = `/duties/${epoch.toString()}/attester?validator_pubkeys=${JSON.stringify(hexPubKeys)}`;
    const responseData = await this.client.get<Json[]>(url);
    return responseData.map(value => this.config.types.AttesterDuty.fromJson(value));
  }

  public async publishAggregateAndProof(
    aggregate: AggregateAndProof,
  ): Promise<void> {
    return this.client.post(
      "/aggregate_and_proof",
      [this.config.types.AggregateAndProof.toJson(aggregate)]
    );
  }

  public async getWireAttestations(epoch: Epoch, committeeIndex: CommitteeIndex): Promise<Attestation[]> {
    const url = `/wire_attestations?epoch=${epoch}&committee_index=${committeeIndex}`;
    const responseData = await this.client.get<Json[]>(url);
    return responseData.map(value => this.config.types.Attestation.fromJson(value));
  }

  public async produceBlock(slot: Slot, proposerPubkey: BLSPubkey, randaoReveal: Bytes96): Promise<BeaconBlock> {
    const url =
      `/block?slot=${slot}&proposer_pubkey=${toHexString(proposerPubkey)}&randao_reveal=${toHexString(randaoReveal)}`;
    return this.config.types.BeaconBlock.fromJson(await this.client.get<Json>(url));
  }

  public async produceAttestation(
    validatorPubKey: BLSPubkey,
    slot: Slot,
    committeeIndex: CommitteeIndex
  ): Promise<Attestation> {
    const url = "/attestation"
        +`?slot=${slot}&committee_index=${committeeIndex}&validator_pubkey=${toHexString(validatorPubKey)}`;
    return this.config.types.Attestation.fromJson(await this.client.get<Json>(url));
  }

  public async produceAggregateAndProof(
    attestationData: AttestationData, aggregator: BLSPubkey
  ): Promise<AggregateAndProof> {
    const url = `/aggregate_and_proof?aggregator_pubkey=${toHexString(aggregator)}`
        +`&attestation_data=${toHexString(this.config.types.AttestationData.serialize(attestationData))}`;
    return this.config.types.AggregateAndProof.fromJson(await this.client.get<Json>(url));
  }

  public async publishBlock(signedBlock: SignedBeaconBlock): Promise<void> {
    return this.client.post("/block", this.config.types.SignedBeaconBlock.toJson(signedBlock));
  }

  public async publishAttestation(attestation: Attestation): Promise<void> {
    return this.client.post("/attestation", [this.config.types.Attestation.toJson(attestation)]);
  }
  
  public async subscribeCommitteeSubnet(
    slot: Slot,
    slotSignature: BLSSignature,
    attestationCommitteeIndex: CommitteeIndex,
    aggregatorPubkey: BLSPubkey
  ): Promise<void> {
    return this.client.post(
      "/beacon_committee_subscription",
      this.config.types.SubscribeToCommitteeSubnetPayload.toJson({
        slot,
        slotSignature,
        attestationCommitteeIndex,
        aggregatorPubkey
      })
    );
  }
}<|MERGE_RESOLUTION|>--- conflicted
+++ resolved
@@ -8,16 +8,10 @@
   BLSSignature,
   Bytes96,
   CommitteeIndex,
-<<<<<<< HEAD
-  Slot,
-  ValidatorDuty,
-  SignedBeaconBlock,
-=======
   Epoch,
   ProposerDuty,
   SignedBeaconBlock,
   Slot
->>>>>>> 57b53f5d
 } from "@chainsafe/lodestar-types";
 import {IValidatorApi} from "../../../interface/validators";
 import {HttpClient} from "../../../../util";
