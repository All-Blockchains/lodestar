/**
 * @module cli/commands
 */

import {CliCommand} from "./interface";
import {CommanderStatic} from "commander";
import  {WinstonLogger} from "../../logger";
import fs from "fs";
import {CliError} from "../error";
import Keystore from "../../validator/keystore";
<<<<<<< HEAD
import {promptPassword} from "../../util/io";
=======
import {ILogger} from "../../logger/interface";
>>>>>>> ff113cb0

interface IWalletCommandOptions {
  outputFile: string;
}


export class CreateWalletCommand implements CliCommand {
  public register(commander: CommanderStatic): void {

    const logger: ILogger = new WinstonLogger();

    commander
      .command("wallet")
      .description("Generate wallet private key")
      .option(
        "-o, --outputFile [output_file]",
        "Path to output file destination",
        "keys/validator/bls.json"
      )
      .action(async (options) => {
        // library is not awaiting this method so don't allow error propagation 
        // (unhandled promise rejections)
        try {
          await this.action(options, logger);
        } catch (e) {
          logger.error(e.message);
        }
      });
  }

  public async action(options: IWalletCommandOptions, logger: ILogger): Promise<void> {
    if (fs.existsSync(options.outputFile)) {
      throw new CliError(`${options.outputFile} already exists`);
    }

    const password = await promptPassword("Enter password to encrypt key: ");
    const keystore = Keystore.generateKeys(password);
    keystore.saveKeys(options.outputFile);

    logger.info(`Successfully wrote keys to: ${options.outputFile}`);
    logger.info(`Public Key: ${keystore.publicKey}`);
  }
}<|MERGE_RESOLUTION|>--- conflicted
+++ resolved
@@ -8,11 +8,8 @@
 import fs from "fs";
 import {CliError} from "../error";
 import Keystore from "../../validator/keystore";
-<<<<<<< HEAD
 import {promptPassword} from "../../util/io";
-=======
 import {ILogger} from "../../logger/interface";
->>>>>>> ff113cb0
 
 interface IWalletCommandOptions {
   outputFile: string;
